--- conflicted
+++ resolved
@@ -282,18 +282,13 @@
         task_func = tasks[0].serialized_func
         assert all([task_func == task.serialized_func for task in tasks[1:]])
 
-<<<<<<< HEAD
         # Before executing periodic tasks, queue them for the next period.
         if task_func in self.tiger.periodic_task_funcs:
             tasks[0]._queue_for_next_period()
 
-        # Adapted from rq Worker.execute_job / Worker.main_work_horse
-        child_pid = os.fork()
-=======
         with g_fork_lock:
             child_pid = os.fork()
 
->>>>>>> 94d0b824
         if child_pid == 0:
             # Child process
             log = log.bind(child_pid=os.getpid())
