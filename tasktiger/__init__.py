<<<<<<< HEAD
import click
from collections import defaultdict
import datetime
import importlib
import logging
import redis
import time
import six
import structlog


from .redis_semaphore import Semaphore
from .redis_scripts import RedisScripts

from ._internal import *
from .exceptions import *
from .retry import *
from .schedule import *
from .task import Task
from .worker import LOCK_REDIS_KEY, Worker
=======
from __future__ import absolute_import
>>>>>>> fe82e842

__all__ = [
    'TaskTiger',
    'Worker',
    'Task',
    # Exceptions
    'JobTimeoutException',
    'RetryException',
    'StopRetry',
    'TaskImportError',
    'TaskNotFound',
    # Retry methods
    'fixed',
    'linear',
    'exponential',
    # Schedules
    'periodic',
]

<<<<<<< HEAD
"""
Redis keys:

Set of all queues that contain items in the given state.
SET <prefix>:queued
SET <prefix>:active
SET <prefix>:error
SET <prefix>:scheduled

Serialized task for the given task ID.
STRING <prefix>:task:<task_id>

List of (failed) task executions
LIST <prefix>:task:<task_id>:executions

Task IDs waiting in the given queue to be processed, scored by the time the
task was queued.
ZSET <prefix>:queued:<queue>

Task IDs being processed in the specific queue, scored by the time processing
started.
ZSET <prefix>:active:<queue>

Task IDs that failed, scored by the time processing failed.
ZSET <prefix>:error:<queue>

Task IDs that are scheduled to be executed at a specific time, scored by the
time they should be executed.
ZSET <prefix>:scheduled:<queue>

Channel that receives the queue name as a message whenever a task is queued.
CHANNEL <prefix>:activity

Task locks
STRING <prefix>:lock:<lock_hash>

Queue periodic tasks lock
STRING <prefix>:queue_periodic_tasks_lock

Queue locks scored by timeout
ZSET <prefix>:qslock:<queue>
STRING <prefix>:qlock:<queue> (Legacy queue locks that are no longer used)
"""


class TaskTiger(object):
    def __init__(
        self,
        connection=None,
        config=None,
        setup_structlog=False,
        lazy_init=False,
    ):
        """
        Initializes TaskTiger with the given Redis connection and config
        options. Optionally sets up structlog.

        Lazy initialization can be used to create a TaskTiger instance
        and import decorated tasks before Redis connection and configuration
        is available.

        You will have to provide Redis and config before scheduling any tasks
        using init method.
        """

        self.config = None

        # List of task functions that are executed periodically.
        self.periodic_task_funcs = {}

        if lazy_init:
            assert (
                connection is None
                and config is None
                and setup_structlog is False
            )
        else:
            self.init(
                connection=connection,
                config=config,
                setup_structlog=setup_structlog,
            )

    def init(self, connection=None, config=None, setup_structlog=False):
        """Provide Redis connection and config when lazy initialization is used."""

        if self.config is not None:
            raise RuntimeError('TaskTiger was already initialized')

        self.config = {
            # String that is used to prefix all Redis keys
            'REDIS_PREFIX': 't',
            # Name of the Python (structlog) logger
            'LOGGER_NAME': 'tasktiger',
            # Where to queue tasks that don't have an explicit queue
            'DEFAULT_QUEUE': 'default',
            # After how many seconds time out on listening on the activity
            # channel and check for scheduled or expired items.  The batch
            # timeout will delay the specified seconds after the first message
            # to wait for additional messages, useful for very active systems.
            # Appropriate values: 0 <= SELECT_BATCH_TIMEOUT <= SELECT_TIMEOUT
            'SELECT_TIMEOUT': 1,
            'SELECT_BATCH_TIMEOUT': 0,
            # If this is True, all tasks except future tasks (when=a future
            # time) will be executed locally by blocking until the task
            # returns. This is useful for testing purposes.
            'ALWAYS_EAGER': False,
            # If retry is True but no retry_method is specified for a given
            # task, use the following default method.
            'DEFAULT_RETRY_METHOD': fixed(60, 3),
            # After how many seconds a task that can't acquire a lock is
            # retried.
            'LOCK_RETRY': 1,
            # How many items to move at most from the scheduled queue to the
            # active queue.
            'SCHEDULED_TASK_BATCH_SIZE': 1000,
            # After how many seconds a long-running task is killed. This can be
            # overridden by the task or at queue time.
            'DEFAULT_HARD_TIMEOUT': 300,
            # The timer specifies how often the worker updates the task's
            # timestamp in the active queue (in seconds). Tasks exceeding the
            # timeout value are requeued periodically. This may happen when a
            # worker crashes or is killed.
            'ACTIVE_TASK_UPDATE_TIMER': 10,
            'ACTIVE_TASK_UPDATE_TIMEOUT': 60,
            # How often we requeue expired tasks (in seconds), and how many
            # expired tasks we requeue at a time. The interval also determines
            # the lock timeout, i.e. it should be large enough to have enough
            # time to requeue a batch of tasks.
            'REQUEUE_EXPIRED_TASKS_INTERVAL': 30,
            'REQUEUE_EXPIRED_TASKS_BATCH_SIZE': 10,
            # Set up queues that will be processed in batch, i.e. multiple jobs
            # are taken out of the queue at the same time and passed as a list
            # to the worker method. Takes a dict where the key represents the
            # queue name and the value represents the batch size. Note that the
            # task needs to be declared as batch=True. Also note that any
            # subqueues will be automatically treated as batch queues, and the
            # batch value of the most specific subqueue name takes precedence.
            'BATCH_QUEUES': {},
            # How often to print stats.
            'STATS_INTERVAL': 60,
            # Single worker queues can reduce redis activity in some use cases
            # by locking at the queue level instead of just at the task or task
            # group level. These queues will only allow a single worker to
            # access the queue at a time.  This can be useful in environments
            # with large queues and many worker processes that need aggressive
            # locking techniques.
            'SINGLE_WORKER_QUEUES': [],
            # The following settings are only considered if no explicit queues
            # are passed in the command line (or to the queues argument in the
            # run_worker() method).
            # If non-empty, a worker only processeses the given queues.
            'ONLY_QUEUES': [],
            # If non-empty, a worker excludes the given queues from processing.
            'EXCLUDE_QUEUES': [],
            # List of context manager instances that will be called in each
            # forked child process. Useful to do things like close file handles
            # or reinitialize crypto libraries.
            'CHILD_CONTEXT_MANAGERS': [],
            # Store traceback in execution history for failed tasks. This can
            # increase Redis storage requirements and therefore can be disabled
            # if that is a concern.
            'STORE_TRACEBACKS': True,
        }
        if config:
            self.config.update(config)

        if setup_structlog:
            structlog.configure(
                processors=[
                    structlog.stdlib.add_log_level,
                    structlog.stdlib.filter_by_level,
                    structlog.processors.TimeStamper(fmt='iso', utc=True),
                    structlog.processors.StackInfoRenderer(),
                    structlog.processors.format_exc_info,
                    structlog.processors.JSONRenderer(),
                ],
                context_class=dict,
                logger_factory=structlog.stdlib.LoggerFactory(),
                wrapper_class=structlog.stdlib.BoundLogger,
                cache_logger_on_first_use=True,
            )

        self.log = structlog.get_logger(self.config['LOGGER_NAME']).bind()

        if setup_structlog:
            self.log.setLevel(logging.DEBUG)
            logging.basicConfig(format='%(message)s')

        self.connection = connection or redis.Redis(decode_responses=True)
        self.scripts = RedisScripts(self.connection)

    def _get_current_task(self):
        if g['current_tasks'] is None:
            raise RuntimeError('Must be accessed from within a task')
        if g['current_task_is_batch']:
            raise RuntimeError('Must use current_tasks in a batch task.')
        return g['current_tasks'][0]

    def _get_current_tasks(self):
        if g['current_tasks'] is None:
            raise RuntimeError('Must be accessed from within a task')
        if not g['current_task_is_batch']:
            raise RuntimeError('Must use current_task in a non-batch task.')
        return g['current_tasks']

    """
    Properties to access the currently processing task (or tasks, in case of a
    batch task) from within the task. They must be invoked from within a task.
    """
    current_task = property(_get_current_task)
    current_tasks = property(_get_current_tasks)

    def _key(self, *parts):
        """
        Internal helper to get a Redis key, taking the REDIS_PREFIX into
        account. Parts are delimited with a colon. Individual parts shouldn't
        contain colons since we don't escape them.
        """
        return ':'.join([self.config['REDIS_PREFIX']] + list(parts))

    def task(
        self,
        _fn=None,
        queue=None,
        hard_timeout=None,
        unique=None,
        lock=None,
        lock_key=None,
        retry=None,
        retry_on=None,
        retry_method=None,
        schedule=None,
        batch=False,
        max_queue_size=None,
    ):
        """
        Function decorator that defines the behavior of the function when it is
        used as a task. To use the default behavior, tasks don't need to be
        decorated.

        See README.rst for an explanation of the options.
        """

        def _delay(func):
            def _delay_inner(*args, **kwargs):
                return self.delay(func, args=args, kwargs=kwargs)

            return _delay_inner

        # Periodic tasks are unique.
        if schedule is not None:
            unique = True

        def _wrap(func):
            if hard_timeout is not None:
                func._task_hard_timeout = hard_timeout
            if queue is not None:
                func._task_queue = queue
            if unique is not None:
                func._task_unique = unique
            if lock is not None:
                func._task_lock = lock
            if lock_key is not None:
                func._task_lock_key = lock_key
            if retry is not None:
                func._task_retry = retry
            if retry_on is not None:
                func._task_retry_on = retry_on
            if retry_method is not None:
                func._task_retry_method = retry_method
            if batch is not None:
                func._task_batch = batch
            if schedule is not None:
                func._task_schedule = schedule
            if max_queue_size is not None:
                func._task_max_queue_size = max_queue_size

            func.delay = _delay(func)

            if schedule is not None:
                serialized_func = serialize_func_name(func)
                assert (
                    serialized_func not in self.periodic_task_funcs
                ), "attempted duplicate registration of periodic task"
                self.periodic_task_funcs[serialized_func] = func

            return func

        return _wrap if _fn is None else _wrap(_fn)

    def run_worker_with_args(self, args):
        """
        Runs a worker with the given command line args. The use case is running
        a worker from a custom manage script.
        """
        run_worker(args=args, obj=self)

    def run_worker(
        self,
        queues=None,
        module=None,
        exclude_queues=None,
        max_workers_per_queue=None,
        store_tracebacks=None,
    ):
        """
        Main worker entry point method.

        The arguments are explained in the module-level run_worker() method's
        click options.
        """

        try:
            module_names = module or ''
            for module_name in module_names.split(','):
                module_name = module_name.strip()
                if module_name:
                    importlib.import_module(module_name)
                    self.log.debug('imported module', module_name=module_name)

            worker = Worker(
                self,
                queues.split(',') if queues else None,
                exclude_queues.split(',') if exclude_queues else None,
                max_workers_per_queue=max_workers_per_queue,
                store_tracebacks=store_tracebacks,
            )
            worker.run()
        except Exception:
            self.log.exception('Unhandled exception')
            raise

    def delay(
        self,
        func,
        args=None,
        kwargs=None,
        queue=None,
        hard_timeout=None,
        unique=None,
        lock=None,
        lock_key=None,
        when=None,
        retry=None,
        retry_on=None,
        retry_method=None,
        max_queue_size=None,
    ):
        """
        Queues a task. See README.rst for an explanation of the options.
        """

        task = Task(
            self,
            func,
            args=args,
            kwargs=kwargs,
            queue=queue,
            hard_timeout=hard_timeout,
            unique=unique,
            lock=lock,
            lock_key=lock_key,
            retry=retry,
            retry_on=retry_on,
            retry_method=retry_method,
        )

        task.delay(when=when, max_queue_size=max_queue_size)

        return task

    def get_queue_sizes(self, queue):
        """
        Get the queue's number of tasks in each state.

        Returns dict with queue size for the QUEUED, SCHEDULED, and ACTIVE
        states. Does not include size of error queue.
        """

        states = [QUEUED, SCHEDULED, ACTIVE]
        pipeline = self.connection.pipeline()
        for state in states:
            pipeline.zcard(self._key(state, queue))
        results = pipeline.execute()
        return dict(zip(states, results))

    def get_total_queue_size(self, queue):
        """Get total queue size for QUEUED, SCHEDULED, and ACTIVE states."""

        return sum(self.get_queue_sizes(queue).values())

    def get_queue_system_lock(self, queue):
        """
        Get system lock timeout

        Returns time system lock expires or None if lock does not exist
        """

        key = self._key(LOCK_REDIS_KEY, queue)
        return Semaphore.get_system_lock(self.connection, key)

    def set_queue_system_lock(self, queue, timeout):
        """
        Set system lock on a queue.

        Max workers for this queue must be used for this to have any effect.

        This will keep workers from processing tasks for this queue until
        the timeout has expired. Active tasks will continue processing their
        current task.

        timeout is number of seconds to hold the lock
        """

        key = self._key(LOCK_REDIS_KEY, queue)
        Semaphore.set_system_lock(self.connection, key, timeout)

    def get_queue_stats(self):
        """
        Returns a dict with stats about all the queues. The keys are the queue
        names, the values are dicts representing how many tasks are in a given
        status ("queued", "active", "error" or "scheduled").

        Example return value:
        { "default": { "queued": 1, "error": 2 } }
        """

        states = (QUEUED, ACTIVE, SCHEDULED, ERROR)

        pipeline = self.connection.pipeline()
        for state in states:
            pipeline.smembers(self._key(state))
        queue_results = pipeline.execute()

        pipeline = self.connection.pipeline()
        for state, result in zip(states, queue_results):
            for queue in result:
                pipeline.zcard(self._key(state, queue))
        card_results = pipeline.execute()

        queue_stats = defaultdict(dict)
        for state, result in zip(states, queue_results):
            for queue in result:
                queue_stats[queue][state] = card_results.pop(0)

        return queue_stats

    def purge_errored_tasks(
        self,
        queues=None,
        exclude_queues=None,
        last_execution_before=None,
        limit=5000,
    ):
        """Purge failed tasks left in the ERROR state

        Example usage::

            limit = 500
            n_processed = limit
            while n_processed == limit:
                n_processed = tiger.purge_errored_tasks(
                    queues=['my-queue'],
                    exclude_queues=['other-queue'],
                    last_execution_before=(
                        datetime.datetime.utcnow()
                        - datetime.timedelta(days=14)
                    ),
                    limit=limit,
                ):
                time.sleep(.1)  # don't overload redis

            # or to purge all in one go
            tiger.purge_errored_tasks(limit=None)

        :param iterable(str) queues: Queues to include
        :param iterable(str) exclude_queues: Queues to exclude
        :param datetime last_execution_before: If provided, only deletes tasks
            older than this.
        :param int limit: Stops after purging ``limit`` tasks. Can be
            explicitly set to None to remove limit and purge all at once.

        :returns: The total number of tasks purged
        """
        # some sanity checking and kind error messages for arguments
        if last_execution_before:
            assert isinstance(last_execution_before, datetime.datetime)
        if limit is not None:
            assert limit > 0, 'If specified, limit must be greater than zero'

        only_queues = set(queues or self.config['ONLY_QUEUES'] or [])
        exclude_queues = set(
            exclude_queues or self.config['EXCLUDE_QUEUES'] or []
        )

        def errored_tasks():
            queues_with_errors = self.connection.smembers(self._key(ERROR))
            for queue in queues_with_errors:
                if not queue_matches(
                    queue,
                    only_queues=only_queues,
                    exclude_queues=exclude_queues,
                ):
                    continue

                skip = 0
                total = None
                task_limit = limit or 1000
                while total is None or skip < total:
                    total_tasks, tasks = Task.tasks_from_queue(
                        self, queue, ERROR, skip=skip, limit=task_limit
                    )
                    for task in tasks:
                        if (
                            last_execution_before
                            and task.ts
                            and task.ts > last_execution_before
                        ):
                            continue
                        yield task
                    skip += task_limit
                    total = total_tasks

        total_processed = 0
        for idx, task in enumerate(errored_tasks()):
            task.delete()

            total_processed = idx + 1
            if limit and total_processed >= limit:
                break

        return total_processed


@click.command()
@click.option(
    '-q',
    '--queues',
    help=(
        'If specified, only the given queue(s) are processed. Multiple queues '
        'can be separated by comma.'
    ),
)
@click.option(
    '-m',
    '--module',
    help=(
        'Module(s) to import when launching the worker. This improves task '
        'performance since the module doesn\'t have to be reimported every '
        'time a task is forked. Multiple modules can be separated by comma.'
    ),
)
@click.option(
    '-e',
    '--exclude-queues',
    help=(
        'If specified, exclude the given queue(s) from processing. Multiple '
        'queues can be separated by comma.'
    ),
)
@click.option(
    '-M',
    '--max-workers-per-queue',
    help='Maximum workers allowed to process a queue',
    type=int,
)
@click.option(
    '--store-tracebacks/--no-store-tracebacks',
    help='Store tracebacks with execution history',
    default=None,
)
@click.option('-h', '--host', help='Redis server hostname')
@click.option('-p', '--port', help='Redis server port')
@click.option('-a', '--password', help='Redis password')
@click.option('-n', '--db', help='Redis database number')
@click.pass_context
def run_worker(context, host, port, db, password, **kwargs):
    conn = redis.Redis(
        host, int(port or 6379), int(db or 0), password, decode_responses=True
    )
    tiger = context.obj or TaskTiger(setup_structlog=True, connection=conn)
    tiger.run_worker(**kwargs)
=======
from ._internal import *
from .exceptions import *
from .retry import *
from .schedule import *
from .task import Task
from .tasktiger import TaskTiger, run_worker
from .worker import Worker
>>>>>>> fe82e842


if __name__ == '__main__':
    run_worker()<|MERGE_RESOLUTION|>--- conflicted
+++ resolved
@@ -1,27 +1,4 @@
-<<<<<<< HEAD
-import click
-from collections import defaultdict
-import datetime
-import importlib
-import logging
-import redis
-import time
-import six
-import structlog
-
-
-from .redis_semaphore import Semaphore
-from .redis_scripts import RedisScripts
-
-from ._internal import *
-from .exceptions import *
-from .retry import *
-from .schedule import *
-from .task import Task
-from .worker import LOCK_REDIS_KEY, Worker
-=======
 from __future__ import absolute_import
->>>>>>> fe82e842
 
 __all__ = [
     'TaskTiger',
@@ -41,591 +18,6 @@
     'periodic',
 ]
 
-<<<<<<< HEAD
-"""
-Redis keys:
-
-Set of all queues that contain items in the given state.
-SET <prefix>:queued
-SET <prefix>:active
-SET <prefix>:error
-SET <prefix>:scheduled
-
-Serialized task for the given task ID.
-STRING <prefix>:task:<task_id>
-
-List of (failed) task executions
-LIST <prefix>:task:<task_id>:executions
-
-Task IDs waiting in the given queue to be processed, scored by the time the
-task was queued.
-ZSET <prefix>:queued:<queue>
-
-Task IDs being processed in the specific queue, scored by the time processing
-started.
-ZSET <prefix>:active:<queue>
-
-Task IDs that failed, scored by the time processing failed.
-ZSET <prefix>:error:<queue>
-
-Task IDs that are scheduled to be executed at a specific time, scored by the
-time they should be executed.
-ZSET <prefix>:scheduled:<queue>
-
-Channel that receives the queue name as a message whenever a task is queued.
-CHANNEL <prefix>:activity
-
-Task locks
-STRING <prefix>:lock:<lock_hash>
-
-Queue periodic tasks lock
-STRING <prefix>:queue_periodic_tasks_lock
-
-Queue locks scored by timeout
-ZSET <prefix>:qslock:<queue>
-STRING <prefix>:qlock:<queue> (Legacy queue locks that are no longer used)
-"""
-
-
-class TaskTiger(object):
-    def __init__(
-        self,
-        connection=None,
-        config=None,
-        setup_structlog=False,
-        lazy_init=False,
-    ):
-        """
-        Initializes TaskTiger with the given Redis connection and config
-        options. Optionally sets up structlog.
-
-        Lazy initialization can be used to create a TaskTiger instance
-        and import decorated tasks before Redis connection and configuration
-        is available.
-
-        You will have to provide Redis and config before scheduling any tasks
-        using init method.
-        """
-
-        self.config = None
-
-        # List of task functions that are executed periodically.
-        self.periodic_task_funcs = {}
-
-        if lazy_init:
-            assert (
-                connection is None
-                and config is None
-                and setup_structlog is False
-            )
-        else:
-            self.init(
-                connection=connection,
-                config=config,
-                setup_structlog=setup_structlog,
-            )
-
-    def init(self, connection=None, config=None, setup_structlog=False):
-        """Provide Redis connection and config when lazy initialization is used."""
-
-        if self.config is not None:
-            raise RuntimeError('TaskTiger was already initialized')
-
-        self.config = {
-            # String that is used to prefix all Redis keys
-            'REDIS_PREFIX': 't',
-            # Name of the Python (structlog) logger
-            'LOGGER_NAME': 'tasktiger',
-            # Where to queue tasks that don't have an explicit queue
-            'DEFAULT_QUEUE': 'default',
-            # After how many seconds time out on listening on the activity
-            # channel and check for scheduled or expired items.  The batch
-            # timeout will delay the specified seconds after the first message
-            # to wait for additional messages, useful for very active systems.
-            # Appropriate values: 0 <= SELECT_BATCH_TIMEOUT <= SELECT_TIMEOUT
-            'SELECT_TIMEOUT': 1,
-            'SELECT_BATCH_TIMEOUT': 0,
-            # If this is True, all tasks except future tasks (when=a future
-            # time) will be executed locally by blocking until the task
-            # returns. This is useful for testing purposes.
-            'ALWAYS_EAGER': False,
-            # If retry is True but no retry_method is specified for a given
-            # task, use the following default method.
-            'DEFAULT_RETRY_METHOD': fixed(60, 3),
-            # After how many seconds a task that can't acquire a lock is
-            # retried.
-            'LOCK_RETRY': 1,
-            # How many items to move at most from the scheduled queue to the
-            # active queue.
-            'SCHEDULED_TASK_BATCH_SIZE': 1000,
-            # After how many seconds a long-running task is killed. This can be
-            # overridden by the task or at queue time.
-            'DEFAULT_HARD_TIMEOUT': 300,
-            # The timer specifies how often the worker updates the task's
-            # timestamp in the active queue (in seconds). Tasks exceeding the
-            # timeout value are requeued periodically. This may happen when a
-            # worker crashes or is killed.
-            'ACTIVE_TASK_UPDATE_TIMER': 10,
-            'ACTIVE_TASK_UPDATE_TIMEOUT': 60,
-            # How often we requeue expired tasks (in seconds), and how many
-            # expired tasks we requeue at a time. The interval also determines
-            # the lock timeout, i.e. it should be large enough to have enough
-            # time to requeue a batch of tasks.
-            'REQUEUE_EXPIRED_TASKS_INTERVAL': 30,
-            'REQUEUE_EXPIRED_TASKS_BATCH_SIZE': 10,
-            # Set up queues that will be processed in batch, i.e. multiple jobs
-            # are taken out of the queue at the same time and passed as a list
-            # to the worker method. Takes a dict where the key represents the
-            # queue name and the value represents the batch size. Note that the
-            # task needs to be declared as batch=True. Also note that any
-            # subqueues will be automatically treated as batch queues, and the
-            # batch value of the most specific subqueue name takes precedence.
-            'BATCH_QUEUES': {},
-            # How often to print stats.
-            'STATS_INTERVAL': 60,
-            # Single worker queues can reduce redis activity in some use cases
-            # by locking at the queue level instead of just at the task or task
-            # group level. These queues will only allow a single worker to
-            # access the queue at a time.  This can be useful in environments
-            # with large queues and many worker processes that need aggressive
-            # locking techniques.
-            'SINGLE_WORKER_QUEUES': [],
-            # The following settings are only considered if no explicit queues
-            # are passed in the command line (or to the queues argument in the
-            # run_worker() method).
-            # If non-empty, a worker only processeses the given queues.
-            'ONLY_QUEUES': [],
-            # If non-empty, a worker excludes the given queues from processing.
-            'EXCLUDE_QUEUES': [],
-            # List of context manager instances that will be called in each
-            # forked child process. Useful to do things like close file handles
-            # or reinitialize crypto libraries.
-            'CHILD_CONTEXT_MANAGERS': [],
-            # Store traceback in execution history for failed tasks. This can
-            # increase Redis storage requirements and therefore can be disabled
-            # if that is a concern.
-            'STORE_TRACEBACKS': True,
-        }
-        if config:
-            self.config.update(config)
-
-        if setup_structlog:
-            structlog.configure(
-                processors=[
-                    structlog.stdlib.add_log_level,
-                    structlog.stdlib.filter_by_level,
-                    structlog.processors.TimeStamper(fmt='iso', utc=True),
-                    structlog.processors.StackInfoRenderer(),
-                    structlog.processors.format_exc_info,
-                    structlog.processors.JSONRenderer(),
-                ],
-                context_class=dict,
-                logger_factory=structlog.stdlib.LoggerFactory(),
-                wrapper_class=structlog.stdlib.BoundLogger,
-                cache_logger_on_first_use=True,
-            )
-
-        self.log = structlog.get_logger(self.config['LOGGER_NAME']).bind()
-
-        if setup_structlog:
-            self.log.setLevel(logging.DEBUG)
-            logging.basicConfig(format='%(message)s')
-
-        self.connection = connection or redis.Redis(decode_responses=True)
-        self.scripts = RedisScripts(self.connection)
-
-    def _get_current_task(self):
-        if g['current_tasks'] is None:
-            raise RuntimeError('Must be accessed from within a task')
-        if g['current_task_is_batch']:
-            raise RuntimeError('Must use current_tasks in a batch task.')
-        return g['current_tasks'][0]
-
-    def _get_current_tasks(self):
-        if g['current_tasks'] is None:
-            raise RuntimeError('Must be accessed from within a task')
-        if not g['current_task_is_batch']:
-            raise RuntimeError('Must use current_task in a non-batch task.')
-        return g['current_tasks']
-
-    """
-    Properties to access the currently processing task (or tasks, in case of a
-    batch task) from within the task. They must be invoked from within a task.
-    """
-    current_task = property(_get_current_task)
-    current_tasks = property(_get_current_tasks)
-
-    def _key(self, *parts):
-        """
-        Internal helper to get a Redis key, taking the REDIS_PREFIX into
-        account. Parts are delimited with a colon. Individual parts shouldn't
-        contain colons since we don't escape them.
-        """
-        return ':'.join([self.config['REDIS_PREFIX']] + list(parts))
-
-    def task(
-        self,
-        _fn=None,
-        queue=None,
-        hard_timeout=None,
-        unique=None,
-        lock=None,
-        lock_key=None,
-        retry=None,
-        retry_on=None,
-        retry_method=None,
-        schedule=None,
-        batch=False,
-        max_queue_size=None,
-    ):
-        """
-        Function decorator that defines the behavior of the function when it is
-        used as a task. To use the default behavior, tasks don't need to be
-        decorated.
-
-        See README.rst for an explanation of the options.
-        """
-
-        def _delay(func):
-            def _delay_inner(*args, **kwargs):
-                return self.delay(func, args=args, kwargs=kwargs)
-
-            return _delay_inner
-
-        # Periodic tasks are unique.
-        if schedule is not None:
-            unique = True
-
-        def _wrap(func):
-            if hard_timeout is not None:
-                func._task_hard_timeout = hard_timeout
-            if queue is not None:
-                func._task_queue = queue
-            if unique is not None:
-                func._task_unique = unique
-            if lock is not None:
-                func._task_lock = lock
-            if lock_key is not None:
-                func._task_lock_key = lock_key
-            if retry is not None:
-                func._task_retry = retry
-            if retry_on is not None:
-                func._task_retry_on = retry_on
-            if retry_method is not None:
-                func._task_retry_method = retry_method
-            if batch is not None:
-                func._task_batch = batch
-            if schedule is not None:
-                func._task_schedule = schedule
-            if max_queue_size is not None:
-                func._task_max_queue_size = max_queue_size
-
-            func.delay = _delay(func)
-
-            if schedule is not None:
-                serialized_func = serialize_func_name(func)
-                assert (
-                    serialized_func not in self.periodic_task_funcs
-                ), "attempted duplicate registration of periodic task"
-                self.periodic_task_funcs[serialized_func] = func
-
-            return func
-
-        return _wrap if _fn is None else _wrap(_fn)
-
-    def run_worker_with_args(self, args):
-        """
-        Runs a worker with the given command line args. The use case is running
-        a worker from a custom manage script.
-        """
-        run_worker(args=args, obj=self)
-
-    def run_worker(
-        self,
-        queues=None,
-        module=None,
-        exclude_queues=None,
-        max_workers_per_queue=None,
-        store_tracebacks=None,
-    ):
-        """
-        Main worker entry point method.
-
-        The arguments are explained in the module-level run_worker() method's
-        click options.
-        """
-
-        try:
-            module_names = module or ''
-            for module_name in module_names.split(','):
-                module_name = module_name.strip()
-                if module_name:
-                    importlib.import_module(module_name)
-                    self.log.debug('imported module', module_name=module_name)
-
-            worker = Worker(
-                self,
-                queues.split(',') if queues else None,
-                exclude_queues.split(',') if exclude_queues else None,
-                max_workers_per_queue=max_workers_per_queue,
-                store_tracebacks=store_tracebacks,
-            )
-            worker.run()
-        except Exception:
-            self.log.exception('Unhandled exception')
-            raise
-
-    def delay(
-        self,
-        func,
-        args=None,
-        kwargs=None,
-        queue=None,
-        hard_timeout=None,
-        unique=None,
-        lock=None,
-        lock_key=None,
-        when=None,
-        retry=None,
-        retry_on=None,
-        retry_method=None,
-        max_queue_size=None,
-    ):
-        """
-        Queues a task. See README.rst for an explanation of the options.
-        """
-
-        task = Task(
-            self,
-            func,
-            args=args,
-            kwargs=kwargs,
-            queue=queue,
-            hard_timeout=hard_timeout,
-            unique=unique,
-            lock=lock,
-            lock_key=lock_key,
-            retry=retry,
-            retry_on=retry_on,
-            retry_method=retry_method,
-        )
-
-        task.delay(when=when, max_queue_size=max_queue_size)
-
-        return task
-
-    def get_queue_sizes(self, queue):
-        """
-        Get the queue's number of tasks in each state.
-
-        Returns dict with queue size for the QUEUED, SCHEDULED, and ACTIVE
-        states. Does not include size of error queue.
-        """
-
-        states = [QUEUED, SCHEDULED, ACTIVE]
-        pipeline = self.connection.pipeline()
-        for state in states:
-            pipeline.zcard(self._key(state, queue))
-        results = pipeline.execute()
-        return dict(zip(states, results))
-
-    def get_total_queue_size(self, queue):
-        """Get total queue size for QUEUED, SCHEDULED, and ACTIVE states."""
-
-        return sum(self.get_queue_sizes(queue).values())
-
-    def get_queue_system_lock(self, queue):
-        """
-        Get system lock timeout
-
-        Returns time system lock expires or None if lock does not exist
-        """
-
-        key = self._key(LOCK_REDIS_KEY, queue)
-        return Semaphore.get_system_lock(self.connection, key)
-
-    def set_queue_system_lock(self, queue, timeout):
-        """
-        Set system lock on a queue.
-
-        Max workers for this queue must be used for this to have any effect.
-
-        This will keep workers from processing tasks for this queue until
-        the timeout has expired. Active tasks will continue processing their
-        current task.
-
-        timeout is number of seconds to hold the lock
-        """
-
-        key = self._key(LOCK_REDIS_KEY, queue)
-        Semaphore.set_system_lock(self.connection, key, timeout)
-
-    def get_queue_stats(self):
-        """
-        Returns a dict with stats about all the queues. The keys are the queue
-        names, the values are dicts representing how many tasks are in a given
-        status ("queued", "active", "error" or "scheduled").
-
-        Example return value:
-        { "default": { "queued": 1, "error": 2 } }
-        """
-
-        states = (QUEUED, ACTIVE, SCHEDULED, ERROR)
-
-        pipeline = self.connection.pipeline()
-        for state in states:
-            pipeline.smembers(self._key(state))
-        queue_results = pipeline.execute()
-
-        pipeline = self.connection.pipeline()
-        for state, result in zip(states, queue_results):
-            for queue in result:
-                pipeline.zcard(self._key(state, queue))
-        card_results = pipeline.execute()
-
-        queue_stats = defaultdict(dict)
-        for state, result in zip(states, queue_results):
-            for queue in result:
-                queue_stats[queue][state] = card_results.pop(0)
-
-        return queue_stats
-
-    def purge_errored_tasks(
-        self,
-        queues=None,
-        exclude_queues=None,
-        last_execution_before=None,
-        limit=5000,
-    ):
-        """Purge failed tasks left in the ERROR state
-
-        Example usage::
-
-            limit = 500
-            n_processed = limit
-            while n_processed == limit:
-                n_processed = tiger.purge_errored_tasks(
-                    queues=['my-queue'],
-                    exclude_queues=['other-queue'],
-                    last_execution_before=(
-                        datetime.datetime.utcnow()
-                        - datetime.timedelta(days=14)
-                    ),
-                    limit=limit,
-                ):
-                time.sleep(.1)  # don't overload redis
-
-            # or to purge all in one go
-            tiger.purge_errored_tasks(limit=None)
-
-        :param iterable(str) queues: Queues to include
-        :param iterable(str) exclude_queues: Queues to exclude
-        :param datetime last_execution_before: If provided, only deletes tasks
-            older than this.
-        :param int limit: Stops after purging ``limit`` tasks. Can be
-            explicitly set to None to remove limit and purge all at once.
-
-        :returns: The total number of tasks purged
-        """
-        # some sanity checking and kind error messages for arguments
-        if last_execution_before:
-            assert isinstance(last_execution_before, datetime.datetime)
-        if limit is not None:
-            assert limit > 0, 'If specified, limit must be greater than zero'
-
-        only_queues = set(queues or self.config['ONLY_QUEUES'] or [])
-        exclude_queues = set(
-            exclude_queues or self.config['EXCLUDE_QUEUES'] or []
-        )
-
-        def errored_tasks():
-            queues_with_errors = self.connection.smembers(self._key(ERROR))
-            for queue in queues_with_errors:
-                if not queue_matches(
-                    queue,
-                    only_queues=only_queues,
-                    exclude_queues=exclude_queues,
-                ):
-                    continue
-
-                skip = 0
-                total = None
-                task_limit = limit or 1000
-                while total is None or skip < total:
-                    total_tasks, tasks = Task.tasks_from_queue(
-                        self, queue, ERROR, skip=skip, limit=task_limit
-                    )
-                    for task in tasks:
-                        if (
-                            last_execution_before
-                            and task.ts
-                            and task.ts > last_execution_before
-                        ):
-                            continue
-                        yield task
-                    skip += task_limit
-                    total = total_tasks
-
-        total_processed = 0
-        for idx, task in enumerate(errored_tasks()):
-            task.delete()
-
-            total_processed = idx + 1
-            if limit and total_processed >= limit:
-                break
-
-        return total_processed
-
-
-@click.command()
-@click.option(
-    '-q',
-    '--queues',
-    help=(
-        'If specified, only the given queue(s) are processed. Multiple queues '
-        'can be separated by comma.'
-    ),
-)
-@click.option(
-    '-m',
-    '--module',
-    help=(
-        'Module(s) to import when launching the worker. This improves task '
-        'performance since the module doesn\'t have to be reimported every '
-        'time a task is forked. Multiple modules can be separated by comma.'
-    ),
-)
-@click.option(
-    '-e',
-    '--exclude-queues',
-    help=(
-        'If specified, exclude the given queue(s) from processing. Multiple '
-        'queues can be separated by comma.'
-    ),
-)
-@click.option(
-    '-M',
-    '--max-workers-per-queue',
-    help='Maximum workers allowed to process a queue',
-    type=int,
-)
-@click.option(
-    '--store-tracebacks/--no-store-tracebacks',
-    help='Store tracebacks with execution history',
-    default=None,
-)
-@click.option('-h', '--host', help='Redis server hostname')
-@click.option('-p', '--port', help='Redis server port')
-@click.option('-a', '--password', help='Redis password')
-@click.option('-n', '--db', help='Redis database number')
-@click.pass_context
-def run_worker(context, host, port, db, password, **kwargs):
-    conn = redis.Redis(
-        host, int(port or 6379), int(db or 0), password, decode_responses=True
-    )
-    tiger = context.obj or TaskTiger(setup_structlog=True, connection=conn)
-    tiger.run_worker(**kwargs)
-=======
 from ._internal import *
 from .exceptions import *
 from .retry import *
@@ -633,7 +25,6 @@
 from .task import Task
 from .tasktiger import TaskTiger, run_worker
 from .worker import Worker
->>>>>>> fe82e842
 
 
 if __name__ == '__main__':
