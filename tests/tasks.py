import json
import time

import redis

from tasktiger import RetryException
from tasktiger.retry import fixed
from tasktiger.schedule import periodic

from .config import DELAY, TEST_DB
from .utils import get_tiger

tiger = get_tiger()


def simple_task():
    pass


@tiger.task()
def decorated_task(*args, **kwargs):
    pass


def exception_task():
    raise Exception('this failed')


@tiger.task(queue='other')
def task_on_other_queue():
    pass


def file_args_task(filename, *args, **kwargs):
    open(filename, 'w').write(json.dumps({
        'args': args,
        'kwargs': kwargs,
    }))


@tiger.task(hard_timeout=DELAY)
def long_task_killed():
    time.sleep(DELAY * 2)


@tiger.task(hard_timeout=DELAY * 2)
def long_task_ok():
    time.sleep(DELAY)


@tiger.task(unique=True)
def unique_task(value=None):
    conn = redis.Redis(db=TEST_DB, decode_responses=True)
    conn.lpush('unique_task', value)


@tiger.task(lock=True)
def locked_task(key, other=None):
    conn = redis.Redis(db=TEST_DB, decode_responses=True)
    data = conn.getset(key, 1)
    if data is not None:
        raise Exception('task failed, key already set')
    time.sleep(DELAY)
    conn.delete(key)


@tiger.task(queue='batch', batch=True)
def batch_task(params):
    conn = redis.Redis(db=TEST_DB, decode_responses=True)
    try:
        conn.rpush('batch_task', json.dumps(params))
    except Exception:
        pass
    if any(p['args'][0] == 10 for p in params if p['args']):
        raise Exception('exception')


@tiger.task(queue='batch')
def non_batch_task(arg):
    conn = redis.Redis(db=TEST_DB, decode_responses=True)
    conn.rpush('batch_task', arg)
    if arg == 10:
        raise Exception('exception')


def retry_task():
    raise RetryException()


def retry_task_2():
    raise RetryException(method=fixed(DELAY, 1),
                         log_error=False)


def verify_current_task():
    conn = redis.Redis(db=TEST_DB, decode_responses=True)

    try:
        tiger.current_tasks
    except RuntimeError:
        # This is expected (we need to use current_task)
        task = tiger.current_task
        conn.set('task_id', task.id)


@tiger.task(batch=True, queue='batch')
def verify_current_tasks(tasks):
    conn = redis.Redis(db=TEST_DB, decode_responses=True)

    try:
        tasks = tiger.current_task
    except RuntimeError:
        # This is expected (we need to use current_tasks)

        tasks = tiger.current_tasks
        conn.rpush('task_ids', *[t.id for t in tasks])

<<<<<<< HEAD
@tiger.task(schedule=periodic(seconds=1), queue='periodic')
def periodic_task():
    conn = redis.Redis(db=TEST_DB, decode_responses=True)
    conn.incr('period_count', 1)
=======

@tiger.task()
def sleep_task(delay=10):
    time.sleep(delay)
>>>>>>> 94d0b824
<|MERGE_RESOLUTION|>--- conflicted
+++ resolved
@@ -115,14 +115,13 @@
         tasks = tiger.current_tasks
         conn.rpush('task_ids', *[t.id for t in tasks])
 
-<<<<<<< HEAD
-@tiger.task(schedule=periodic(seconds=1), queue='periodic')
-def periodic_task():
-    conn = redis.Redis(db=TEST_DB, decode_responses=True)
-    conn.incr('period_count', 1)
-=======
 
 @tiger.task()
 def sleep_task(delay=10):
     time.sleep(delay)
->>>>>>> 94d0b824
+
+
+@tiger.task(schedule=periodic(seconds=1), queue='periodic')
+def periodic_task():
+    conn = redis.Redis(db=TEST_DB, decode_responses=True)
+    conn.incr('period_count', 1)